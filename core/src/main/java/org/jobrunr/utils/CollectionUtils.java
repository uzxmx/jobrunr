package org.jobrunr.utils;

import java.util.ArrayList;
import java.util.Arrays;
import java.util.Collection;
import java.util.List;
<<<<<<< HEAD
=======

>>>>>>> abe862c1

public class CollectionUtils {

    private CollectionUtils() {

    }

    public static <T> boolean isNotNullOrEmpty(Collection<T> collection) {
        return !isNullOrEmpty(collection);
    }

    public static <T> boolean isNullOrEmpty(Collection<T> collection) {
        if (collection == null) return true;
        return collection.isEmpty();
    }

    public static <T> boolean isNotNullOrEmpty(T[] someArray) {
        return !isNullOrEmpty(someArray);
    }

    public static <T> boolean isNullOrEmpty(T[] someArray) {
        if (someArray == null) return true;
        return someArray.length < 1;
    }

    public static <T> List<T> asList(T[] array, T... params) {
        List<T> result = new ArrayList<>();
        result.addAll(Arrays.asList(array));
        result.addAll(Arrays.asList(params));
        return result;
    }
}<|MERGE_RESOLUTION|>--- conflicted
+++ resolved
@@ -4,10 +4,7 @@
 import java.util.Arrays;
 import java.util.Collection;
 import java.util.List;
-<<<<<<< HEAD
-=======
 
->>>>>>> abe862c1
 
 public class CollectionUtils {
 
